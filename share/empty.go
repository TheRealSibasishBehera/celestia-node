--- conflicted
+++ resolved
@@ -11,20 +11,14 @@
 	"github.com/celestiaorg/rsmt2d"
 )
 
-// EmptyEDSDataHash returns DataHash of the empty block EDS.
-func EmptyEDSDataHash() DataHash {
+// EmptyRoot returns Root of the empty block EDS.
+func EmptyRoot() *Root {
 	initEmpty()
-	return emptyBlockDataHash
+	return emptyBlockRoot
 }
 
-// EmptyEDSRoots returns AxisRoots of the empty block EDS.
-func EmptyEDSRoots() *AxisRoots {
-	initEmpty()
-	return emptyBlockRoots
-}
-
-// EmptyEDS returns the EDS of the empty block data square.
-func EmptyEDS() *rsmt2d.ExtendedDataSquare {
+// EmptyExtendedDataSquare returns the EDS of the empty block data square.
+func EmptyExtendedDataSquare() *rsmt2d.ExtendedDataSquare {
 	initEmpty()
 	return emptyBlockEDS
 }
@@ -36,32 +30,16 @@
 }
 
 var (
-<<<<<<< HEAD
-	emptyMu            sync.Mutex
-	emptyBlockDataHash DataHash
-	emptyBlockRoots    *AxisRoots
-	emptyBlockEDS      *rsmt2d.ExtendedDataSquare
-	emptyBlockShares   []Share
-=======
 	emptyOnce        sync.Once
 	emptyBlockRoot   *Root
 	emptyBlockEDS    *rsmt2d.ExtendedDataSquare
 	emptyBlockShares []Share
->>>>>>> 0dac7600
 )
 
 // initEmpty enables lazy initialization for constant empty block data.
 func initEmpty() {
-<<<<<<< HEAD
-	emptyMu.Lock()
-	defer emptyMu.Unlock()
-	if emptyBlockRoots != nil {
-		return
-	}
-=======
 	emptyOnce.Do(computeEmpty)
 }
->>>>>>> 0dac7600
 
 func computeEmpty() {
 	// compute empty block EDS and DAH for it
@@ -74,16 +52,16 @@
 	}
 	emptyBlockEDS = eds
 
-	emptyBlockRoots, err = NewAxisRoots(eds)
+	emptyBlockRoot, err = NewRoot(eds)
 	if err != nil {
 		panic(fmt.Errorf("failed to create empty DAH: %w", err))
 	}
 	minDAH := da.MinDataAvailabilityHeader()
-	if !bytes.Equal(minDAH.Hash(), emptyBlockRoots.Hash()) {
+	if !bytes.Equal(minDAH.Hash(), emptyBlockRoot.Hash()) {
 		panic(fmt.Sprintf("mismatch in calculated minimum DAH and minimum DAH from celestia-app, "+
-			"expected %s, got %s", minDAH.String(), emptyBlockRoots.String()))
+			"expected %s, got %s", minDAH.String(), emptyBlockRoot.String()))
 	}
 
 	// precompute Hash, so it's cached internally to avoid potential races
-	emptyBlockDataHash = emptyBlockRoots.Hash()
+	emptyBlockRoot.Hash()
 }